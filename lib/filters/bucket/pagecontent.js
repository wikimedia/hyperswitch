"use strict";

/**
 * Page content bucket handler
 */

/*
 * - creation: pages.rev, pages.{html,wikitext,data-parsoid}
 * - renaming? - would have to rename all sub-buckets
 */

var RouteSwitch = require('routeswitch');
<<<<<<< HEAD
var uuid = require('node-uuid');
var rbUtil = require('../../rbUtil.js');
=======
var rbUtil = require('../../util.js');
>>>>>>> f30cebd2

var backend;
var config;

function PCBucket (options) {
    this.log = options.log || function(){};
}

PCBucket.prototype.getBucketInfo = function(restbase, req, options) {
    var self = this;
    return Promise.resolve({
        status: 200,
        body: options
    });
};

// Get the schema for the revision table
function getRevSchema () {
    return {
        table: 'pages.rev', // updated by caller
        attributes: {
            // listing: /pages.rev/Barack_Obama/master/
            // @specific time: /pages.rev/Barack_Obama?ts=20140312T20:22:33.3Z
            page: 'string',
            tid: 'timeuuid',
            // Page (or revision) was deleted
            // Set on an otherwise null entry on page deletion
            // XXX: move deleted revisions to a separate table?
            deleted: 'boolean',
            // Page renames. null, to:destination or from:source
            // Followed for linear history, possibly useful for branches / drafts
            renames: 'set<string>',
            rev: 'varint',          // MediaWiki oldid
            nextrev: 'varint',      // oldid of next revision, or null
            nextrev_tid: 'timeuuid',// tid of next revision, or null
            latest_tid: 'timeuuid', // static, CAS synchronization point
            // revision metadata in individual attributes for ease of indexing
            user_id: 'varint',      // stable for contributions etc
            user_text: 'string',
            comment: 'string',
            is_minor: 'boolean'
        },
        index: [
            { attribute: 'page', type: 'hash' },
            { attribute: 'latest_tid', type: 'static' },
            { attribute: 'tid', type: 'range', order: 'desc' }
        ],
        secondaryIndexes: {
            // /pages.rev//page/Foo/12345
            // @specific time: /pages.history//rev/12345?ts=20140312T20:22:33.3Z
            rev: [
                { attribute: 'page', type: 'hash' },
                { attribute: 'rev', type: 'range', order: 'desc' },
                { attribute: 'tid', type: 'range', order: 'desc' },
                { attribute: 'deleted', type: 'proj' }
            ]
        }
    };
}

// Sub-buckets for *.html, *.wikitext etc
var revisionedSubBuckets = {
    html: {
        valueType: 'blob',
    },
    wikitext: {
        valueType: 'blob',
    },
    'data-parsoid': {
        valueType: 'json',
    },
    'data-mw': {
        valueType: 'json'
    }
};

PCBucket.prototype.createBucket = function(restbase, req) {
    var opts = req.body;
    var rp = req.params;
    var revBucketConf = {
        type: 'kv',
        revisioned: true,
        keyType: 'string',
        valueType: 'blob'
    };
    var requests = Object.keys(revisionedSubBuckets).map(function(format) {
        // HTML
        var bucketConf = rbUtil.extend({}, revBucketConf);
        bucketConf.valueType = revisionedSubBuckets[format].valueType;
        return restbase.put({
            uri: '/v1/' + rp.domain + '/' + rp.bucket + '.' + format,
            body: bucketConf
        });
    });
    var table = rp.bucket + '.rev';
    var revSchema = getRevSchema();
    revSchema.table = table;
    revSchema.type = 'table';
    requests.push(restbase.put({
        uri: '/v1/' + rp.domain + '/' + table,
        body: revSchema
    }));
    return Promise.all(requests)
    .catch(function(e) {
        restbase.log('error/pagecontent/createBucket', e);
    })
    .then(function(res) {
        restbase.log('info/pagecontent/createBucket',
                { msg: 'Buckets created', res: res});
        return {
            status: 201, // created
            body: {
                type: 'bucket_created',
                title: 'Bucket created.'
            }
        };
    });
};


PCBucket.prototype.listBucket = function(restbase, req, options) {
    // Forward to the revision bucket
    // XXX: instead forward to a page bucket?
    req.uri = req.uri.replace(/\/$/, '.rev/');
    req.body = {
        table: req.params.bucket + '.rev',
        proj: ['page'],
        distinct: true
    };
    return restbase.get(req)
    .then(function(res) {
        if (res.status === 200) {
            res.body.items = res.body.items.map(function(row) {
                return row.page;
            });
        }
        return res;
    });
};

PCBucket.prototype.getLatest = function(restbase, req, options) {
    // Redirect to /html by default
    return Promise.resolve({
        status: 302,
        headers: {
            location: req.uri + '/html'
        }
    });
};


PCBucket.prototype.getLatestFormat = function(restbase, req) {
    var rp = req.params;
    var origURI = req.uri;
    return restbase.post({
        uri: '/v1/' + rp.domain + '/_svc/action/query',
        body: {
            format: 'json',
            action: 'query',
            prop: 'revisions',
            rvprop: 'ids',
            titles: decodeURIComponent(rp.key)
        }
    })
    .then(function(apiRes) {
        var items = apiRes.body && apiRes.body.items;
        if (apiRes.status === 200 && items && items.length) {
            var rev = items[0].revisions[0];
            return {
                status: 302,
                headers: {
                    location: origURI + '/' + rev.revid
                }
            };
        } else {
            return { status: 404 };
        }
    });
};

PCBucket.prototype.putLatestFormat = function(restbase, req) {
    var rp = req.params;
    req.uri = '/v1/' + rp.domain + '/' + rp.bucket + '.' + rp.format + '/' +
        rp.key;
    return restbase.put(req);
};

PCBucket.prototype.listFormatRevisions = function(restbase, req) {
    var rp = req.params;
    req.uri = '/v1/' + rp.domain + '/' + rp.bucket + '.' + rp.format + '/' +
        rp.key + '/';
    return restbase.get(req);
};

PCBucket.prototype.getFormatRevision = function(restbase, req) {
    var self = this;
    var rp = req.params;
    if (/^[0-9]+$/.test(rp.revision)) {
        // Check the local db
        var revTable = rp.bucket + '.rev';
        return restbase.get({
            uri: '/v1/' + rp.domain + '/' + revTable + '/' + rp.key,
            body: {
                table: revTable,
                index: 'rev',
                proj: ['tid'],
                attributes: {
                    page: rp.key,
                    rev: parseInt(rp.revision)
                },
                limit: 2
            }
        })
        .then(function(res) {
            if (res.status === 200) {
                var tid = res.body.items[0].tid;
                req.uri = '/v1/' + rp.domain + '/' + rp.bucket + '.' + rp.format + '/' +
                    rp.key + '/' + tid;
                return restbase.get(req);
            } else {
                // Try to resolve MW oldids to tids
                return restbase.post({
                    uri: '/v1/' + rp.domain + '/_svc/action/query',
                    body: {
                        format: 'json',
                        action: 'query',
                        prop: 'revisions',
                        rvprop: 'ids|timestamp|user|userid|size|sha1|contentmodel|comment',
                            //titles: rp.key,
                        revids: rp.revision
                    }
                })
                .then(function(apiRes) {
                    if (apiRes.status === 200) {
                        var apiRev = apiRes.body.items[0].revisions[0];
                        var tid = rbUtil.tidFromDate(new Date(apiRev.timestamp));
                        req.uri = '/v1/' + rp.domain + '/' + rp.bucket + '.' + rp.format + '/' +
                            rp.key + '/' + tid;
                        return restbase.put({ // Save / update the revision entry
                            uri: '/v1/' + rp.domain + '/' + rp.bucket + '.rev'
                                + '/' + rp.key,
                            body: {
                                table: rp.bucket + '.rev',
                                attributes: {
                                    page: rp.key,
                                    rev: parseInt(rp.revision),
                                    tid: tid,
                                    user_id: apiRev.userid,
                                    user_text: apiRev.user,
                                    comment: apiRev.comment
                                }
                            }
                        }).then(function(res) {
                            return restbase.get(req);
                        }).then(function(res) {
                            if (!res.headers) {
                                res.headers = {};
                            }
                            res.headers.etag = tid;
                            return res;
                        });
                    } else {
                        // XXX: Return a proper error instead
                        return apiRes;
                    }
                });
            }
        });
    } else {
        req.uri = '/v1/' + rp.domain + '/' + rp.bucket + '.' + rp.format + '/' +
                  rp.key + '/' + rp.revision;
        return restbase.get(req);
    }
};

PCBucket.prototype.putFormatRevision = function(restbase, req) {
    var rp = req.params;
    // Check the local db
    var revTable = rp.bucket + '.' + rp.format;
    var beReq = {
        uri: '/v1/' + rp.domain + '/' + revTable + '/'
                    + rp.key + '/' + rp.revision,
        headers: req.headers,
        body: req.body
    };
    return restbase.put(beReq);
};

PCBucket.prototype.listItem = function(restbase, req) {
    return Promise.resolve({
        status: 200,
        body: {
            items: ['html','data-parsoid'],
            comment: 'TODO: update this dynamically from bucket metadata!'
        }
    });
};

PCBucket.prototype.listRevisions = function(restbase, req) {
    var rp = req.params;
    return restbase.get({
        uri: '/v1/' + rp.domain + '/' + rp.bucket + '.rev/' + rp.key + '/',
        body: {
            table: rp.bucket + '.rev',
            attributes: {
                page: rp.key
            },
            proj: ['tid']
        }
    })
    .then(function(res) {
        if (res.status === 200) {
            res.body.items = res.body.items.map(function(row) {
                return row.tid;
            });
        }
        return res;
    });
};

PCBucket.prototype.getRevision = function(restbase, req) {
    var rp = req.params;
    return restbase.get({
        uri: '/v1/' + rp.domain + '/' + rp.bucket + '.rev/' + rp.key + '/'
            + rp.revision,
        body: {
            table: rp.bucket + '.rev',
            attributes: {
                page: rp.key,
                tid: rp.revision
            }
        }
    })
    .then(function(res) {
        // TODO: Decode rev and user_id (or do so in the table store)
        return res;
    });
};

// Temporary / experimental entry point to retrieve the red links in an
// existing revision.
//
// The longer-term implementation plan is to maintain these links as classes
// inline, so this entry point will primarily be used internally.
// TODO:
// - Store the results of this query
// - Possibly integrate in a more general page link entry point
PCBucket.prototype.getRedLinks = function(restbase, req) {
    var rp = req.params;
    function getLinkChunks(missing, gplcontinue) {
        return restbase.get({
            uri: '/v1/' + rp.domain + '/_svc/action/query',
            query: {
                prop: 'info',
                titles: decodeURIComponent(rp.key),
                generator: 'links',
                gpllimit: 500,
                gplcontinue: gplcontinue
            }
        })
        .then(function(res) {
            // Look for 'missing' entries
            res.body.items.forEach(function(link) {
                if (link.missing !== undefined) {
                    missing.push(link.title);
                }
            });
            if (res.body.next) {
                return getLinkChunks(missing, res.body.next.links.gplcontinue);
            } else {
                return missing;
            }
        });
    }

    return getLinkChunks([])
    .then(function(missing) {
        return {
            status: 200,
            headers: {
                'content-type': 'application/json;schema=mediawiki.org/specs/..'
            },
            body: {
                items: missing
            }
        };
    });
};

module.exports = function(options) {
    var bucket = new PCBucket(options);
    // XXX: add docs
    return {
        paths: {
            '/v1/{domain}/{bucket}': {
                get: { request_handler: bucket.getBucketInfo.bind(bucket) },
                put: { request_handler: bucket.createBucket.bind(bucket) }
            },
            '/v1/{domain}/{bucket}/': {
                get: { request_handler: bucket.listBucket.bind(bucket) }
            },
            '/v1/{domain}/{bucket}/{key}': {
                get: { request_handler: bucket.getLatest.bind(bucket) }
            },
            '/v1/{domain}/{bucket}/{key}/': {
                get: { request_handler: bucket.listItem.bind(bucket) }
            },
            '/v1/{domain}/{bucket}/{key}/redlinks': {
                get: { request_handler: bucket.getRedLinks.bind(bucket) }
            },
            '/v1/{domain}/{bucket}/{key}/{format}': {
                get: { request_handler: bucket.getLatestFormat.bind(bucket) },
                put: { request_handler: bucket.putLatestFormat.bind(bucket) }
            },
            '/v1/{domain}/{bucket}/{key}/rev/': {
                get: { request_handler: bucket.listRevisions.bind(bucket) }
            },
            '/v1/{domain}/{bucket}/{key}/{format}/': {
                get: { request_handler: bucket.listFormatRevisions.bind(bucket) }
            },
            '/v1/{domain}/{bucket}/{key}/rev/{revision}': {
                get: { request_handler: bucket.getRevision.bind(bucket) }
            },
            '/v1/{domain}/{bucket}/{key}/{format}/{revision}': {
                get: { request_handler: bucket.getFormatRevision.bind(bucket) },
                put: { request_handler: bucket.putFormatRevision.bind(bucket) }
            }
        }
    };
};<|MERGE_RESOLUTION|>--- conflicted
+++ resolved
@@ -10,12 +10,7 @@
  */
 
 var RouteSwitch = require('routeswitch');
-<<<<<<< HEAD
-var uuid = require('node-uuid');
 var rbUtil = require('../../rbUtil.js');
-=======
-var rbUtil = require('../../util.js');
->>>>>>> f30cebd2
 
 var backend;
 var config;
