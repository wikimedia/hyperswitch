--- conflicted
+++ resolved
@@ -32,17 +32,6 @@
 
 ## Spec loading
 Converts a spec tree into a route object tree, ready to be passed to
-<<<<<<< HEAD
-`swagger-router`.
-
-- parameters:
-    - prefix path
-    - modules
-    - config
-- look for
-    - x-restbase-paths at top level
-        - treat just like normal paths, but restrict access unconditionally
-=======
 `swagger-router`. Can be passed into Router.addSpec as a handler.
 
 - parameters:
@@ -56,7 +45,6 @@
         - treat just like normal paths, but restrict access unconditionally
             - path-based ACL: `restbase:sys` with capability added for
                 internal requests, but not external ones
->>>>>>> a9b13b65
         - bail out if prefix is not `/{domain}/sys/`
     - for each x-restbase directly inside of path entries (*not* inside of methods)
         - if `modules` is defined, load them and check for duplicate symbols
@@ -84,17 +72,11 @@
 ```javascript
 { 
     path: new URI(pathFragment),
-<<<<<<< HEAD
-    value: valueObject,
-    children: [childObj, childObj] // child *specs*, induced by interfaces:
-                                   // declaration
-=======
     spec: specObj, // reference to the original spec object, for documentation
     value: valueObject,
     // optionally:
     children: [childObj, childObj], // child specs, one for each interfaces:
                                     // declaration
->>>>>>> a9b13b65
 }
 ```
 
@@ -103,10 +85,6 @@
 {
     acl: {}, // TODO: figure out
     handler: handlerFn, // signature: f(restbase, req), as currently
-<<<<<<< HEAD
-    spec: specObj // reference to the original spec fragment, for doc purposes
-=======
->>>>>>> a9b13b65
     // more properties extracted from the spec as needed (ex: content-types
     // for sanitization)
 }
