--- conflicted
+++ resolved
@@ -27,10 +27,6 @@
     }
 }
 
-<<<<<<< HEAD
-module.exports.deepEqual = deepEqual;
-module.exports.isSuperset = isSuperset;
-=======
 function fails(promise, onRejected) {
     var failed = false;
     function trackFailure(e) {
@@ -47,4 +43,4 @@
 
 module.exports.fails = fails;
 module.exports.deepEqual = deepEqual;
->>>>>>> 4cb0e2ec
+module.exports.isSuperset = isSuperset;