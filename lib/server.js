"use strict";

/*
 * RESTBase web service entry point
 *
 * Sets up a restbase instance by loading and setting up handlers and the
 * storage layer, and then dispatches requests to it.
 */

if (!global.Promise) {
    global.Promise = require('bluebird');
} else if (!Promise.promisify) {
    // Node 0.11+
    Promise.promisify = require('bluebird').promisify;
}
var rbUtil = require('./rbUtil');
var proxyHandler = require('./proxyHandler');
var Restbase = require('./restbase');
var http = require('http');
var fs = require('fs');
var RouteSwitch = require('routeswitch');

var app = {
    // The global proxy object
    proxy: null
};

function handleResponse (opts, newReq, resp, response) {
    //console.log('resp', response);
    if (response && response.status) {
        if (response.status >= 500) {
            opts.log('error/request', {req: newReq});
        } else {
            opts.log('info/request', {req: newReq});
        }
        if (!response.headers) {
            response.headers = {};
        }

        var body;
        if (response.status >= 400) {
            if (!response.body) {
                response.body = {};
            }
            body = response.body;
            if (response.status === 404) {
                if (!body.type) { body.type = 'not_found'; }
                if (!body.title) { body.title = 'Not found.'; }
                if (!response.headers['content-type']) {
                    response.headers['content-type'] = 'application/problem+json';
                }
            }
            if (response.status >= 400) {
                if (!body.uri) { body.uri = newReq.url; }
                if (!body.method) { body.method = newReq.method; }
            }
            if (response.body.type) {
                // Prefix error base URL
                // XXX: make the prefix configurable
                response.body.type = 'https://restbase.org/errors/'
                                        + response.body.type;
            }
        }
        if (response.body) {
            body = response.body;
            // Convert to a buffer
            if (!Buffer.isBuffer(body)) {
                if (typeof body === 'object') {
                    if (!response.headers['content-type']) {
                        response.headers['content-type'] = 'application/json';
                    }
                    body = new Buffer(JSON.stringify(body));
                } else  {
                    body = new Buffer(body);
                }
            }
            response.headers.connection = 'close';
            response.headers['content-length'] = body.length;
            resp.writeHead(response.status, '', response.headers);
            resp.end(body);
        } else {
            resp.writeHead(response.status, '', response.headers);
            resp.end();
        }
    } else {
        opts.log('error/request', {req: newReq}, "No content returned");
        response.headers['content-type'] = 'application/problem+json';
        resp.writeHead(response && response.status || 500, '', response && response.headers);
        resp.end(JSON.stringify({
            type: 'https://restbase.org/errors/no_content',
            title: 'RESTBase error: No content returned by backend.',
            uri: newReq.url,
            method: newReq.method
        }));
    }
}

// Handle a single request
function handleRequest (opts, req, resp) {
    var newReq;

    opts = {
        log: opts.log.child({
            req: {
                method: req.method,
                uri: req.uri
            }
        }),
        conf: opts.conf
    };

<<<<<<< HEAD
    // Start off by parsing any POST data with BusBoy
    return rbUtil.parsePOST(req)

    // Then process the request
    .then(function() {
        // Create a new, clean request object
        var urlData = rbUtil.parseURL(req.url);
        var body = req.body;

        if (/^application\/json/i.test(req.headers['content-type'])) {
            try {
                body = JSON.parse(req.body.toString());
            } catch (e) {
                opts.log('error/request/json-parsing', e);
            }
        }
        newReq = {
            uri: urlData.pathname,
            query: urlData.query,
            method: req.method.toLowerCase(),
            headers: req.headers,
            body: body
        };
        return app.restbase.request(newReq);
    })

    // And finally handle the response
    .then(function(result) {
        return handleResponse(opts, newReq, resp, result);
=======
    var handledRequest;

    if (req.method.match(/options/i)) {
        handledRequest = Promise.resolve({ status: 200 });
    } else {
        handledRequest =
            // Start off by parsing any POST data with BusBoy
            util.parsePOST(req)

            // Then process the request
            .then(function() {
                // Create a new, clean request object
                var urlData = util.parseURL(req.url);
                var body = req.body;

                if (/^application\/json/i.test(req.headers['content-type'])) {
                    try {
                        body = JSON.parse(req.body.toString());
                    } catch (e) {
                        opts.log('error/request/json-parsing', e);
                    }
                }
                newReq = {
                    uri: urlData.pathname,
                    query: urlData.query,
                    method: req.method.toLowerCase(),
                    headers: req.headers,
                    body: body
                };
                return app.restbase.request(newReq);
            });
    }

    // And finally handle the response
    return handledRequest.then(function(response) {
        //console.log('resp', response);
        if (response && response.status) {
            if (response.status >= 500) {
                opts.log('error/request', {req: newReq});
            } else {
                opts.log('info/request', {req: newReq});
            }
            if (!response.headers) {
                response.headers = {};
            }

            response.headers['Access-Control-Allow-Origin'] = '*';
            response.headers['Access-Control-Allow-Methods'] = 'GET';
            response.headers['Access-Control-Allow-Headers'] = 'accept, content-type';

            var body;
            if (response.status >= 400) {
                if (!response.body) {
                    response.body = {};
                }
                body = response.body;
                if (response.status === 404) {
                    if (!body.type) { body.type = 'not_found'; }
                    if (!body.title) { body.title = 'Not found.'; }
                    if (!response.headers['content-type']) {
                        response.headers['content-type'] = 'application/problem+json';
                    }
                }
                if (response.status >= 400) {
                    if (!body.uri) { body.uri = req.url; }
                    if (!body.method) { body.method = req.method.toLowerCase(); }
                }
                if (response.body.type) {
                    // Prefix error base URL
                    // XXX: make the prefix configurable
                    response.body.type = 'https://restbase.org/errors/'
                                            + response.body.type;
                }
            }
            if (response.body) {
                body = response.body;
                // Convert to a buffer
                if (!Buffer.isBuffer(body)) {
                    if (typeof body === 'object') {
                        if (!response.headers['content-type']) {
                            response.headers['content-type'] = 'application/json';
                        }
                        body = new Buffer(JSON.stringify(body));
                    } else  {
                        body = new Buffer(body);
                    }
                }
                response.headers.connection = 'close';
                response.headers['content-length'] = body.length;
                resp.writeHead(response.status, '', response.headers);
                resp.end(body);
            } else {
                resp.writeHead(response.status, '', response.headers);
                resp.end();
            }
        } else {
            opts.log('error/request', {req: newReq}, "No content returned");
            response.headers['content-type'] = 'application/problem+json';
            resp.writeHead(response && response.status || 500, '', response && response.headers);
            resp.end(JSON.stringify({
                type: 'https://restbase.org/errors/no_content',
                title: 'RESTBase error: No content returned by backend.',
                uri: req.url,
                method: req.method.toLowerCase()
            }));
        }

>>>>>>> ac233854
    })
    .catch (function(e) {
        if (e instanceof rbUtil.HTTPError) {
            return handleResponse(opts, newReq, resp, e);
        } else {
            opts.log('error/request', e);
            // XXX: proper error reporting
            resp.writeHead(500, "Internal error");
            resp.end(e.stack);
        }
    });
}

function setupConfigDefaults(conf) {
    if (!conf) { conf = {}; }
    if (!conf.logging) { conf.logging = {}; }
    if (!conf.logging.name) { conf.logging.name = 'restbase'; }
    if (!conf.logging.level) { conf.logging.level = 'warn'; }
    if (!conf.sysdomain) { conf.sysdomain = "restbase.local"; }
    if (!conf.storage) { conf.storage = {}; }
    if (!conf.storage['default']) {
        conf.storage['default'] = {
            // module name
            type: "restbase-cassandra",
            hosts: ["localhost"],
            keyspace: "system",
            username: "cassandra",
            password: "cassandra",
            defaultConsistency: 'one' // use localQuorum in production
        };
    }
    return conf;
}

// Main app setup
function main(conf) {
    conf = setupConfigDefaults(conf);
    // Set up the global options object with a logger
    var opts = {
        log: rbUtil.makeLogger(conf.logging),
        conf: conf
    };

    // Load handlers & set up routers
    var storageRouter;
    return require('./storage')(opts)
    .then(function(store) {
        storageRouter = new RouteSwitch.fromHandlers([store]);
        var handlerDirs = [__dirname + '/filters/global'];
        var loader = function (handlerPath) {
            var handler = require(handlerPath);
            if (typeof handler === 'function') {
                handler = handler(conf);
            }
            return handler;
        };
        return RouteSwitch.fromDirectories(handlerDirs, {
            loader: loader
        });
    })
    .then(function(proxyRouter) {
        // loop the conf directory and register declarative handlers
        // console.dir(proxyRouter.routes);
        var files = fs.readdirSync(__dirname + '/filters/conf/');
        for(var i in files) {
            if (files[i].constructor === String) {
                var handler = new proxyHandler();
                proxyRouter.addHandler(handler.makeHandler(__dirname+'/filters/conf/'+files[i]));
            }
        }
        app.restbase = new Restbase([proxyRouter, storageRouter], opts);
        var server = http.createServer(handleRequest.bind(null, opts));
        // Use a large listen queue
        // Also, echo 1024 | sudo tee /proc/sys/net/core/somaxconn
        // (from 128 default)
        var port = conf.port || 7231;
        server.listen(port, null, 6000);
        opts.log('info', 'listening on port ' + port);
        return server;
    })
    .catch(function(e) {
        opts.log('Error during RESTBase startup: ', e);
    });
}

if (module.parent === null) {
    main();
} else {
    module.exports = main;
}<|MERGE_RESOLUTION|>--- conflicted
+++ resolved
@@ -36,6 +36,11 @@
         if (!response.headers) {
             response.headers = {};
         }
+
+        // Set up CORS
+        response.headers['Access-Control-Allow-Origin'] = '*';
+        response.headers['Access-Control-Allow-Methods'] = 'GET';
+        response.headers['Access-Control-Allow-Headers'] = 'accept, content-type';
 
         var body;
         if (response.status >= 400) {
@@ -109,7 +114,8 @@
         conf: opts.conf
     };
 
-<<<<<<< HEAD
+
+
     // Start off by parsing any POST data with BusBoy
     return rbUtil.parsePOST(req)
 
@@ -133,121 +139,22 @@
             headers: req.headers,
             body: body
         };
-        return app.restbase.request(newReq);
+
+        // Quick hack to set up general CORS
+        // XXX: move to a handler later? Will probably need per-method
+        // routeswitch instances for that.
+        if (newReq.method === 'options') {
+            return Promise.resolve({
+                status: 200
+            });
+        } else {
+            return app.restbase.request(newReq);
+        }
     })
 
     // And finally handle the response
     .then(function(result) {
         return handleResponse(opts, newReq, resp, result);
-=======
-    var handledRequest;
-
-    if (req.method.match(/options/i)) {
-        handledRequest = Promise.resolve({ status: 200 });
-    } else {
-        handledRequest =
-            // Start off by parsing any POST data with BusBoy
-            util.parsePOST(req)
-
-            // Then process the request
-            .then(function() {
-                // Create a new, clean request object
-                var urlData = util.parseURL(req.url);
-                var body = req.body;
-
-                if (/^application\/json/i.test(req.headers['content-type'])) {
-                    try {
-                        body = JSON.parse(req.body.toString());
-                    } catch (e) {
-                        opts.log('error/request/json-parsing', e);
-                    }
-                }
-                newReq = {
-                    uri: urlData.pathname,
-                    query: urlData.query,
-                    method: req.method.toLowerCase(),
-                    headers: req.headers,
-                    body: body
-                };
-                return app.restbase.request(newReq);
-            });
-    }
-
-    // And finally handle the response
-    return handledRequest.then(function(response) {
-        //console.log('resp', response);
-        if (response && response.status) {
-            if (response.status >= 500) {
-                opts.log('error/request', {req: newReq});
-            } else {
-                opts.log('info/request', {req: newReq});
-            }
-            if (!response.headers) {
-                response.headers = {};
-            }
-
-            response.headers['Access-Control-Allow-Origin'] = '*';
-            response.headers['Access-Control-Allow-Methods'] = 'GET';
-            response.headers['Access-Control-Allow-Headers'] = 'accept, content-type';
-
-            var body;
-            if (response.status >= 400) {
-                if (!response.body) {
-                    response.body = {};
-                }
-                body = response.body;
-                if (response.status === 404) {
-                    if (!body.type) { body.type = 'not_found'; }
-                    if (!body.title) { body.title = 'Not found.'; }
-                    if (!response.headers['content-type']) {
-                        response.headers['content-type'] = 'application/problem+json';
-                    }
-                }
-                if (response.status >= 400) {
-                    if (!body.uri) { body.uri = req.url; }
-                    if (!body.method) { body.method = req.method.toLowerCase(); }
-                }
-                if (response.body.type) {
-                    // Prefix error base URL
-                    // XXX: make the prefix configurable
-                    response.body.type = 'https://restbase.org/errors/'
-                                            + response.body.type;
-                }
-            }
-            if (response.body) {
-                body = response.body;
-                // Convert to a buffer
-                if (!Buffer.isBuffer(body)) {
-                    if (typeof body === 'object') {
-                        if (!response.headers['content-type']) {
-                            response.headers['content-type'] = 'application/json';
-                        }
-                        body = new Buffer(JSON.stringify(body));
-                    } else  {
-                        body = new Buffer(body);
-                    }
-                }
-                response.headers.connection = 'close';
-                response.headers['content-length'] = body.length;
-                resp.writeHead(response.status, '', response.headers);
-                resp.end(body);
-            } else {
-                resp.writeHead(response.status, '', response.headers);
-                resp.end();
-            }
-        } else {
-            opts.log('error/request', {req: newReq}, "No content returned");
-            response.headers['content-type'] = 'application/problem+json';
-            resp.writeHead(response && response.status || 500, '', response && response.headers);
-            resp.end(JSON.stringify({
-                type: 'https://restbase.org/errors/no_content',
-                title: 'RESTBase error: No content returned by backend.',
-                uri: req.url,
-                method: req.method.toLowerCase()
-            }));
-        }
-
->>>>>>> ac233854
     })
     .catch (function(e) {
         if (e instanceof rbUtil.HTTPError) {
