{
  "name": "restbase",
  "version": "0.4.0",
  "description": "REST storage and service dispatcher",
  "main": "server.js",
  "scripts": {
    "test": "sh test/utils/cleandb.sh && mocha",
    "coverage": "sh test/utils/cleandb.sh && istanbul cover _mocha -- -R spec",
    "coveralls": "cat ./coverage/lcov.info | coveralls"
  },
  "repository": {
    "type": "git",
    "url": "git://github.com/gwicke/restbase.git"
  },
  "keywords": [
    "REST",
    "API",
    "routing",
    "orchestration",
    "storage",
    "buckets",
    "tables",
    "queues",
    "cassandra",
    "kafka"
  ],
  "author": "Gabriel Wicke <gwicke@wikimedia.org>",
  "license": "AGPLv3",
  "bugs": {
    "url": "https://github.com/gwicke/restbase/issues"
  },
  "homepage": "https://github.com/gwicke/restbase",
  "dependencies": {
    "bluebird": "~2.2.2",
    "bunyan": "~1.1.3",
    "busboy": "~0.2.8",
    "es6-collections": "^0.4.1",
    "extend": "~1.3.0",
    "gelf-stream": "~0.2.4",
    "js-yaml": "~3.2.2",
    "node-txstatsd": "~0.1.5",
    "node-uuid": "git+https://github.com/gwicke/node-uuid#master",
    "preq": "~0.3.6",
    "request": "^2.44.0",
    "restbase-mod-table-cassandra": "~0.4.1",
    "swagger-router": "^0.0.3",
    "swagger-ui": "^2.1.1-M1",
    "url-template": "2.0.4",
    "yargs": "~1.3.0"
  },
  "devDependencies": {
    "mocha": "~1.x.x",
    "mocha-jshint": "0.0.9",
    "istanbul": "0.3.5",
    "mocha-lcov-reporter": "0.0.1",
    "coveralls": "2.11.2",
<<<<<<< HEAD
    "swagger-test": "0.2.0"
=======
    "heapdump": "^0.3.3"
>>>>>>> 0eb1d451
  }
}<|MERGE_RESOLUTION|>--- conflicted
+++ resolved
@@ -54,10 +54,7 @@
     "istanbul": "0.3.5",
     "mocha-lcov-reporter": "0.0.1",
     "coveralls": "2.11.2",
-<<<<<<< HEAD
-    "swagger-test": "0.2.0"
-=======
+    "swagger-test": "0.2.0",
     "heapdump": "^0.3.3"
->>>>>>> 0eb1d451
   }
 }