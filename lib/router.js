"use strict";

require('es6-collections');

var yaml = require('js-yaml');
var fs = Promise.promisifyAll(require('fs'));
var util = require('util');

var swaggerRouter = require('swagger-router');
var Node = swaggerRouter.Node;
var URI = swaggerRouter.URI;
var SwaggerRouter = swaggerRouter.Router;
var request_parser = require('./proxyHandler');

function Router (options) {
    this._options = options || {};
    this._nodes = new Map();
    this._modules = new Map();
    this.router = new SwaggerRouter();
}

Router.prototype._readSpec = function(path) {
    // XXX: make the spec path configurable?
    var fsPath = __dirname + '/../specs/' + path + '.yaml';
    // Let errors bubble up for now. Fail loud & early.
    return fs.readFileAsync(fsPath)
    .then(function(yamlString) {
        return yaml.safeLoad(yamlString);
    });
};

// Extend an existing route tree with a new path by walking the existing tree
// and inserting new subtrees at the desired location.
Router.prototype._buildPath = function route(node, path) {
    var params = {};
    for (var i = 0; i < path.length; i++) {
        var nextNode = node.getChild(path[i], params);
        if (!nextNode) {
            nextNode = new Node();
            node.setChild(path[i], nextNode);
            node = nextNode;
        } else {
            node = nextNode;
        }
    }
    return node;
};

Router.prototype._loadModule = function (modDef, symbols) {
    var self = this;
    var loadPath;
    // determine the module's load path
    switch (modDef.type) {
        case 'file':
            if (modDef.path && /^\//.test(modDef.path)) {
                // absolute path
                loadPath = modDef.path;
            } else {
                // relative path or missing
                loadPath = __dirname + '/../mods/';
                if (modDef.path) {
                    // the path has been provided, use it
                    loadPath += modDef.path;
                } else {
                    // no path given, so assume the file
                    // name matches the module name
                    loadPath += modDef.name;
                }
            }
            break;
        case 'npm':
            loadPath = modDef.name;
            break;
        default:
            throw new Error('unknown module type ' + modDef.type + ' (for module ' + modDef.name + ').');
    }
    // append the log property to module options, if it is not present
    modDef.options = modDef.options || {};
    if (!modDef.options.log) {
        modDef.options.log = this._options.log || function() {};
    }
    // let the error propagate in case the module cannot be loaded
    var modObj = require(loadPath);
    if (!modObj) {
        modObj = Promise.reject("Loading module " + loadPath + " failed.");
    }
    // Call if it's a function
    if (modObj instanceof Function) {
        modObj = modObj(modDef.options);
    }
    if (!(modObj instanceof Promise)) {
        // wrap
        modObj = Promise.resolve(modObj);
    }
    return modObj.then(function(mod) {
        self._modules.set(modDef, mod);
        Object.keys(mod).forEach(function(symbol) {
            // check for duplicate symbols
            if (symbol === 'module_info') {
                // skip the module info, as it should
                // be exported by each module
            } else if (symbols[symbol]) {
                throw new Error("Duplicate symbol " + symbol + " in module " + modDef.name);
            } else {
                symbols[symbol] = mod[symbol];
            }
        });
        return mod;
    });
};

// handle one spec path
Router.prototype._handleRESTBasePathSpec = function(node, subspec, symbols, uri) {
    var self = this;
    var xrb = subspec['x-restbase'];
    var xRestbasePromise;
    if (xrb) {
        symbols = symbols || {};
        xRestbasePromise = Promise.all(
            // modules
            (xrb.modules || []).map(function(m) {
                // load each module
                // Share modules
                if (!self._modules.has(m)) {
                    return self._loadModule(m, symbols)
                    .then(function(module) {
                        console.log(module);
                        if (module && module.module_info && module.module_info.resources) {
                            node.value.resources = (node.value.resources || [])
                                .concat(module.module_info.resources);
                        }
                    });
                }
            })
        )
        .then(function() {
            // specs / interfaces
            if (Array.isArray(xrb.specs)) {
                return Promise.all(
                    xrb.specs.map(function(subSpecOrPath) {
                        var subSpecPromise;
                        if (subSpecOrPath instanceof Object) {
                            // Inline sub-spec: return directly
                            subSpecPromise = Promise.resolve(subSpecOrPath);
                        } else {
                            subSpecPromise = self._readSpec(subSpecOrPath);
                        }
                        return subSpecPromise
                        .then(function(subSpec) {
                            return self._handleRESTBaseSpec(node, subSpec, symbols, uri);
                        });
                    })
                );
            }
        });
    } else {
        // nothing to do
        xRestbasePromise = Promise.resolve();
    }

    return xRestbasePromise
    .then(function() {
        Object.keys(subspec).forEach(function(methodName) {
            if (methodName === 'x-restbase') {
                return;
            }
            // Other methods
            var method = subspec[methodName];
            var mxrb = method['x-restbase'];
            if (mxrb && mxrb.service) {
                // set up a handler
                // XXX: share?
                var eval_req = new request_parser().eval_request;
                eval_req = eval_req(mxrb.service);
                node.value.methods[methodName] = function (restbase, req) {
                    return restbase.request(eval_req(req));
                };
            } else if (method.operationId) {
                var handler = symbols[method.operationId];
                if (handler) {
                    node.value.methods[methodName] = handler;
                } else {
                    throw new Error('no known handler associated with operationId ' + method.operationId);
                }
            }
        });
    });
};

Router.prototype._handleRESTBaseSpec = function (rootNode, spec, modules, uri) {
    var self = this;
    function handlePaths (paths) {
        if (!paths || !Object.keys(paths).length) {
            // no paths here, nothing to do
            return Promise.resolve();
        }
        // handle paths
        return Promise.all(Object.keys(paths).map(function(pathPattern) {
            var pathSpec = paths[pathPattern];
            var pathURI = new URI(pathPattern);
            var path = pathURI.path;
            // Expected to return
            // - rootNode for single-element path
            // - a subnode for longer paths
            var branchNode = self._buildPath(rootNode, path.slice(0, path.length - 1));
            // Check if we can share the path spec
            var subtree = self._nodes.get(pathSpec);
            var specPromise;
            if (!subtree) {
                //console.log('not shared:', pathPattern);
                // Build a new tree
                subtree = new Node();
                // Set up our specific value object
                subtree.value = {
                    methods: {}
                };
                // Assign the node before building the tree, so that sharing
                // opportunities with the same spec are discovered while doing so
                self._nodes.set(pathSpec, subtree);

                // Keep track of the nesting level
                uri.pushSuffix(pathURI);
                // Handle the path spec
                specPromise = self._handleRESTBasePathSpec(subtree, pathSpec, modules, uri);
                uri.popSuffix(pathURI);
            } else {
                //console.log('shared:', pathPattern);
                subtree = subtree.clone();
                specPromise = Promise.resolve();
            }
            return specPromise
            .then(function() {

                // XXX: Set ACLs and other value properties for path
                // subtree.value.acls = ...;

                // XXX: check for conflicts!
                branchNode.setChild(path[path.length - 1], subtree);
            });
        }));
    }

    // TODO: handle global spec settings

<<<<<<< HEAD
    return handlePaths(spec.paths || {});
=======
    if (spec) {
        return Promise.all([handlePaths(spec['x-restbase-paths']), handlePaths(spec.paths)]);
    } else {
        return Promise.resolve();
    }
>>>>>>> 817cd503
};

Router.prototype.handleResources = function(restbase) {
    var self = this;
    return this.tree.visitAsync(function(value, path) {
        if (value && Array.isArray(value.resources)) {
            return Promise.resolve(value.resources)
            .each(function(req) {
                req.uri = new URI(req.uri, {
                    domain: path[0]
                });
                req.method = req.method || 'put';
                console.log(req);
                return restbase.request(req);
            });
        } else {
            return Promise.resolve();
        }
    });
};

Router.prototype.loadSpec = function(spec, restbase) {
    var self = this;
    var rootNode = new Node();
    var specPromise;
    if (spec && spec.constructor === String) {
        specPromise = this._readSpec(spec);
    } else {
        specPromise = Promise.resolve(spec);
    }
    return specPromise
    .then(function(spec) {
        return self._handleRESTBaseSpec(rootNode, spec, {}, new URI());
    })
    .then(function() {
        // Only set the tree after loading everything
        self.tree = rootNode;
        self.router.setTree(rootNode);
        return self.handleResources(restbase);
    })
    .then(function() {
        return self;
    });
};

Router.prototype.route = function (uri) {
    return this.router.lookup(uri);
};

module.exports = Router;<|MERGE_RESOLUTION|>--- conflicted
+++ resolved
@@ -242,15 +242,7 @@
 
     // TODO: handle global spec settings
 
-<<<<<<< HEAD
     return handlePaths(spec.paths || {});
-=======
-    if (spec) {
-        return Promise.all([handlePaths(spec['x-restbase-paths']), handlePaths(spec.paths)]);
-    } else {
-        return Promise.resolve();
-    }
->>>>>>> 817cd503
 };
 
 Router.prototype.handleResources = function(restbase) {
