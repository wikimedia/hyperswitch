--- conflicted
+++ resolved
@@ -29,15 +29,6 @@
         # - mediawiki/v1/mobile
         # - mediawiki/v1/revision-scoring
 
-<<<<<<< HEAD
-    x-restbase-paths: # Internal paths. These use the same config structure as
-                      # regular paths, but are restricted to internal use and
-                      # don't show up in swagger.
-                      #
-                      # This stanza defines the /{domain}/sys/ hierarchy.
-
-=======
->>>>>>> 08f6e257
       /{api:sys}/{module:table}: &wp/sys/table # Can use this anchor to share the table
         x-modules:
           # There can be multiple modules too per stanza, as long as the
