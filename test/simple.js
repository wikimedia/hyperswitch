'use strict';

/*
 * Simple API tests
 */

/*
 * Could also check out the nock package to record / replay http interactions
 */

// mocha defines to avoid JSHint breakage
/* global describe, it, before, beforeEach, after, afterEach */

require('mocha-jshint')(); // run JSHint as part of testing

var restbase = require('../lib/server.js');
var preq = require('preq');
var hostPort = 'http://localhost:7231';
<<<<<<< HEAD
var baseURL = hostPort + '/v1/en.wikipedia.org';
var bucketURL = baseURL + '/test101';

var closeRestbase;

function deepEqual (result, expected) {
    try {
        assert.deepEqual(result, expected);
    } catch (e) {
        console.log('Expected:\n' + JSON.stringify(expected,null,2));
        console.log('Result:\n' + JSON.stringify(result,null,2));
        throw e;
    }
}
=======
var baseURL = hostPort + '/v1/en.wikipedia.test.local';
var bucketURL = baseURL + '/pages';
var assert = require('./util/assert.js');
require('./util/promise.js')(); // augment the Promise prototype
>>>>>>> 567e47cb

var closeRestbase;

function commonTests() {
    it('should return HTML just created with revision 624484477', function() {
        return preq.get({
            uri: bucketURL + '/Foobar/html/624484477'
        })
        .then(function(res) {
            assert.deepEqual(res.status, 200);
        });
    });
    it('should return HTML just created by revision 624165266', function() {
        return preq.get({
            uri: bucketURL + '/Foobar/html/624165266'
        })
        .then(function(res) {
            assert.deepEqual(res.status, 200);
            assert.deepEqual(res.headers['content-type'], 'text/html; charset=UTF-8');
        });
    });
    it('should return data-parsoid just created by revision 624165266, rev 2', function() {
        return preq.get({
            uri: bucketURL + '/Foobar/data-parsoid/624165266'
        })
        .then(function(res) {
            assert.deepEqual(res.status, 200);
            assert.deepEqual(res.headers['content-type'], 'application/json; profile=mediawiki.org/specs/data-parsoid/1.0');
        });
    });

    it('should return data-parsoid just created with revision 624484477, rev 2', function() {
        return preq.get({
            uri: bucketURL + '/Foobar/data-parsoid/624484477'
        })
        .then(function(res) {
            assert.deepEqual(res.status, 200);
            assert.deepEqual(res.headers['content-type'], 'application/json; profile=mediawiki.org/specs/data-parsoid/1.0');
        });
    });

}

describe('Simple API tests', function () {
    this.timeout(20000);
    before(function() {
        return restbase({
            logging: {
                name: 'restbase-tests',
                level: 'warn'
            }
        }).then(function(server){
            closeRestbase = function () { server.close(); };
        });
    });
    describe('Domain & bucket creation', function() {
        it('should create a domain', function() {
            return preq.put({
                uri: hostPort + '/v1/en.wikipedia.test.local',
                headers: { 'content-type': 'application/json' },
                body: {}
            })
            .then(function(res) {
                assert.deepEqual(res.status, 201);
            });
        });
    });
    describe('Bucket creation', function() {
        it('should require a bucket type', function() {
            this.timeout(20000);
            return preq.put({
                uri: bucketURL,
                headers: { 'content-type': 'application/json' },
                body: {}
            })
            .fails(function(e) {
                assert.deepEqual(e.status, 400);
                assert.deepEqual(e.body.title, 'Invalid bucket spec.');
            });
        });
        it('should require a valid bucket type', function() {
            this.timeout(20000);
            return preq.put({
                uri: bucketURL,
                headers: { 'content-type': 'application/json' },
                body: { type: 'wazzle' }
            })
            .fails(function(e) {
                assert.deepEqual(e.status, 400);
                assert.deepEqual(e.body.title, 'Invalid bucket spec.');
            });
        });
        it('should create a page bucket', function() {
            this.timeout(20000);
            return preq.put({
                uri: bucketURL,
                headers: { 'content-type': 'application/json' },
                body: { type: 'pagecontent' }
            })
            .then(function(res) {
                assert.deepEqual(res.status, 201);
            });
        });
    });
    describe('Item requests', function() {
        //it('should not accept a new html save without a revision', function() {
        //    return preq.put({
        //        uri: bucketURL + '/Foo/html',
        //        headers: { 'content-type': 'text/html' },
        //        body: 'Hello there'
        //    })
        //    .then(function(res) {
        //        assert.deepEqual(res.status, 404);
        //    });
        //});
        it('should respond to OPTIONS request with CORS headers', function() {
            this.timeout(20000);
            return preq.options({ uri: bucketURL + '/Foobar/html/624484477' })
            .then(function(res) {
                assert.deepEqual(res.status, 200);
                assert.deepEqual(res.headers['access-control-allow-origin'], '*');
                assert.deepEqual(res.headers['access-control-allow-methods'], 'GET');
                assert.deepEqual(res.headers['access-control-allow-headers'], 'accept, content-type');
            });
        });
        it('should transparently create a new HTML revision with id 624484477', function() {
            this.timeout(20000);
            return preq.get({
                uri: bucketURL + '/Foobar/html/624484477',
                headers: { 'content-type': 'text/html' },
                body: 'Hello there'
            })
            .then(function(res) {
                assert.deepEqual(res.status, 200);
            });
        });
        it('should transparently create data-parsoid with id 624165266, rev 2', function() {
            this.timeout(20000);
            return preq.get({
                uri: bucketURL + '/Foobar/html/624165266'
            })
            .then(function(res) {
                assert.deepEqual(res.status, 200);
            });
        });
        // This is meant to test ../lib/filters/conf/testHandler.yml
        // Re-enable when that is fixed
        //it('should transparently create a new wikitext revision using proxy handler with id 624484477', function() {
        //    this.timeout(20000);
        //    return preq.get({
        //        uri: bucketURL + '/Foobar/wikitext/624484477',
        //        headers: { 'content-type': 'text/wikitext' },
        //        body: 'Hello there'
        //    })
        //    .then(function(res) {
        //        deepEqual(res.status, 200);
        //    });
        //});
        commonTests();
        it('should accept a new html save with a revision', function() {
            return preq.put({
                uri: bucketURL + '/Foobar/html/76f22880-362c-11e4-9234-0123456789ab',
                headers: { 'content-type': 'text/html; charset=UTF-8' },
                body: 'Hello there'
            })
            .then(function(res) {
                assert.deepEqual(res.status, 201);
            })
            .catch(function(e) {
                console.dir(e);
                throw e;
            });
        });
        it('should return the HTML revision just created', function() {
            return preq.get({
                uri: bucketURL + '/Foobar/html/624484477'
            })
            .then(function(res) {
                assert.deepEqual(res.status, 200);
                assert.deepEqual(res.headers['content-type'], 'text/html; charset=UTF-8');
                assert.deepEqual(res.headers.etag, '76f22880-362c-11e4-9234-0123456789ab');
                assert.deepEqual(res.body, 'Hello there');
            });
        });
    });
    describe('404 handling', function() {
        it('should return a proper 404 when trying to retrieve a non-existing domain', function() {
            return preq.get({
                uri: hostPort + '/v1/foobar.com'
            })
            .catch(function(e) {
                assert.deepEqual(e.status, 404);
                assert.deepEqual(e.headers['content-type'], 'application/problem+json');
            });
        });
        it('should return a proper 404 when trying to list a non-existing domain', function() {
            return preq.get({
                uri: hostPort + '/v1/foobar.com/'
            })
            .catch(function(e) {
                assert.deepEqual(e.status, 404);
                assert.deepEqual(e.headers['content-type'], 'application/problem+json');
            });
        });
        it('should return a proper 404 when accessing an unknown bucket', function() {
            return preq.get({
                uri: baseURL + '/some_nonexisting_bucket'
            })
            .catch(function(e) {
                assert.deepEqual(e.status, 404);
                assert.deepEqual(e.headers['content-type'], 'application/problem+json');
            });
        });
        it('should return a proper 404 when trying to list an unknown bucket', function() {
            return preq.get({
                uri: baseURL + '/some_nonexisting_bucket/'
            })
            .catch(function(e) {
                assert.deepEqual(e.status, 404);
                assert.deepEqual(e.headers['content-type'], 'application/problem+json');
            });
        });
        it('should return a proper 404 when accessing an item in an unknown bucket', function() {
            return preq.get({
                uri: baseURL + '/some_nonexisting_bucket/item'
            })
            .catch(function(e) {
                assert.deepEqual(e.status, 404);
                assert.deepEqual(e.headers['content-type'], 'application/problem+json');
            });
        });
    });
});

describe('Phase 2 - running tests with a restart', function() {
    this.timeout(20000);
    setTimeout(function() {}, 5000);
    before(function() {
        closeRestbase();
        return restbase({
            logging: {
                name: 'restbase-tests',
                level: 'warn'
            }
        });
    });
    describe('It should pass some tests from phase 1', function() {
        commonTests();
    });
});

describe('automated specification tests', function() {
    this.timeout(20000);
    setTimeout(function() {}, 5000);

    var specs = require('./util/specs.js');

    // Wrap an HTTP request in a continuation
    function requestK(req) {
        return function () {
            return preq[req.method](req);
        };
    }

    specs.getSpec('http://wikimedia.github.io/restbase/v1/swagger.yaml', function (spec) {
        var xamples = specs.parseXamples(spec, hostPort);
        describe('swagger.yaml', function() {
            var expected = xamples.length;
            var actual = 0;
            xamples.map(function (xample) {
                it(xample.desc, function() {
                    // Chain the prerequesites in order
                    return xample.prereqs.reduce(function (p, prereq) {
                        return p.then(requestK(prereq));
                    }, Promise.resolve(true))
                    // Fire off the main request
                    .then(requestK(xample.request))
                    // Validate the response
                    .then(function (res) {
                        // The date is too unpredictable to test -- toss it out
                        if (res.headers && res.headers.date) {
                            delete res.headers.date;
                        }
                        deepEqual(res, xample.response);
                        actual = actual + 1;
                    });
                });
            });
            it('should have verified ' + expected + ' x-ample(s)', function () {
                assert.equal(actual, expected);
            });
        });
    });

});<|MERGE_RESOLUTION|>--- conflicted
+++ resolved
@@ -16,27 +16,10 @@
 var restbase = require('../lib/server.js');
 var preq = require('preq');
 var hostPort = 'http://localhost:7231';
-<<<<<<< HEAD
-var baseURL = hostPort + '/v1/en.wikipedia.org';
-var bucketURL = baseURL + '/test101';
-
-var closeRestbase;
-
-function deepEqual (result, expected) {
-    try {
-        assert.deepEqual(result, expected);
-    } catch (e) {
-        console.log('Expected:\n' + JSON.stringify(expected,null,2));
-        console.log('Result:\n' + JSON.stringify(result,null,2));
-        throw e;
-    }
-}
-=======
 var baseURL = hostPort + '/v1/en.wikipedia.test.local';
 var bucketURL = baseURL + '/pages';
 var assert = require('./util/assert.js');
 require('./util/promise.js')(); // augment the Promise prototype
->>>>>>> 567e47cb
 
 var closeRestbase;
 
@@ -320,13 +303,13 @@
                         if (res.headers && res.headers.date) {
                             delete res.headers.date;
                         }
-                        deepEqual(res, xample.response);
+                        assert.deepEqual(res, xample.response);
                         actual = actual + 1;
                     });
                 });
             });
             it('should have verified ' + expected + ' x-ample(s)', function () {
-                assert.equal(actual, expected);
+                assert.deepEqual(actual, expected);
             });
         });
     });
